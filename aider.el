--- conflicted
+++ resolved
@@ -10,6 +10,15 @@
 ;; This package provides an interactive interface to communicate with https://github.com/paul-gauthier/aider.
 
 ;;; Code:
+
+(defun aider-git-repo-root-dired ()
+  "Open a Dired buffer at the root of the current Git repository."
+  (interactive)
+  (let ((git-repo-path (shell-command-to-string "git rev-parse --show-toplevel")))
+    (if (string-match-p "fatal" git-repo-path)
+        (message "The current buffer is not in a Git repository.")
+      (let ((repo-path (string-trim git-repo-path)))
+        (dired-other-window repo-path)))))
 
 (require 'comint)
 (require 'transient)
@@ -57,6 +66,7 @@
     ("f" "Add Current File" aider-add-current-file)
     ("F" "Find Files in the Git Repo" aider-repo-find-name-dired)
     ("b" "Batch Add Dired Marked Files" aider-batch-add-dired-marked-files)
+    ("R" "Open Git Repo Root Dired" aider-git-repo-root-dired) ;; 新增的菜单项
     ]
    ["Code change"
     ("c" "Code Change" aider-code-change)
@@ -67,7 +77,6 @@
     ("q" "Ask Question" aider-ask-question)
     ("t" "Architect Discussion" aider-architect-discussion)
     ("d" "Debug Exception" aider-debug-exception) ;; Menu item for debug command
-    ("Q" "Ask Question Under Cursor" aider-ask-question-under-cursor)
     ]
    ["Other"
     ("g" "General Command" aider-general-command)
@@ -131,9 +140,6 @@
 
 ;; Shared helper function to send commands to corresponding aider buffer
 (defun aider--send-command (command &optional not-switch-to-buffer)
-  "Send COMMAND to the corresponding aider comint buffer after performing necessary checks.
-COMMAND should be a string representing the command to send.
-SWITCH-TO-BUFFER determines whether to switch to the Aider buffer after sending the command. Default is t."
   "Send COMMAND to the corresponding aider comint buffer after performing necessary checks.
 COMMAND should be a string representing the command to send."
   ;; Check if the corresponding aider buffer exists
@@ -193,7 +199,7 @@
   "Prompt the user for a command and send it to the corresponding aider comint buffer prefixed with \"/help \"."
   (interactive)
   (let ((command (aider-read-string "Enter help question: ")))
-    (aider--send-command (concat "/help " command))))
+    (aider-send-command-with-prefix "/help " command)))
 
 ;; New function to get command from user and send it prefixed with "/architect "
 (defun aider-architect-discussion ()
@@ -234,21 +240,15 @@
              (function-name (which-function))
              (user-command (aider-read-string "Enter your refactor instruction: "))
              (command (aider-region-refactor-generate-command region-text function-name user-command)))
-        (aider--send-command command))
-    (aider-add-current-file)
+        (aider-add-current-file)
+        (aider--send-command command)
+        )
     (message "No region selected.")))
 
 (defun aider-send-command-with-prefix (prefix command)
   "Send COMMAND to the Aider buffer prefixed with PREFIX."
   (aider-add-current-file)
   (aider--send-command (concat prefix command)))
-
-;; New function to send "ask <line under cursor>" to the Aider buffer
-(defun aider-ask-question-under-cursor ()
-  "Send the command \"ask <line under cursor>\" to the Aider buffer."
-  (interactive)
-  (let ((line (thing-at-point 'line t)))
-    (aider--send-command (concat "/ask " (string-trim line)))))
 
 ;;; functions for dired related
 
@@ -272,7 +272,16 @@
         (message "Not in a git repository")
       (find-name-dired repo-path pattern))))
 
-;;; functions for .aider file
+(defun aider-git-repo-root-dired ()
+  "Open a Dired buffer at the root of the current Git repository."
+  (interactive)
+  (let ((git-repo-path (shell-command-to-string "git rev-parse --show-toplevel")))
+    (if (string-match-p "fatal" git-repo-path)
+        (message "The current buffer is not in a Git repository.")
+      (let ((repo-path (string-trim git-repo-path)))
+        (dired-other-window repo-path)))))
+
+;;; functions for .aider file related
 
 ;; New function to send "<line under cursor>" to the Aider buffer
 (defun aider-send-line-under-cursor ()
@@ -297,10 +306,6 @@
 (defun aider-mode-setup ()
   "Setup key bindings for Aider mode."
   (local-set-key (kbd "C-c C-n") 'aider-send-line-under-cursor)
-<<<<<<< HEAD
-  (local-set-key (kbd "C-c C-b") 'aider-send-block)
-=======
->>>>>>> 9fc3b047
   (local-set-key (kbd "C-c C-c") 'aider-send-paragraph))
 
 (add-hook 'aider-mode-hook 'aider-mode-setup)
@@ -308,7 +313,7 @@
 (define-derived-mode aider-mode fundamental-mode "Aider"
   "Major mode for editing Aider files."
   ;; Add any additional setup for aider-mode here
-)
+  )
 
 (add-to-list 'auto-mode-alist '("\\.aider\\'" . aider-mode))
 
